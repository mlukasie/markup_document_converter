--- conflicted
+++ resolved
@@ -318,11 +318,7 @@
     Represents an item within a list.
     """
 
-<<<<<<< HEAD
-    def __init__(self, order=None, children=None):
-=======
     def __init__(self, order, nesting, children=None, attributes: dict = None):
->>>>>>> c6c37f0d
         """
         Initialize a ListItem node.
 
@@ -360,10 +356,9 @@
         """
         self.set_attribute("order", value)
 
-<<<<<<< HEAD
     def convert(self, converter: "BaseConverter") -> str:
         return converter.convert_list_item(self)
-=======
+
     @nesting.setter
     def nesting(self, value):
         """
@@ -408,7 +403,6 @@
             value (bool): The new checked state.
         """
         self.set_attribute("checked", value)
->>>>>>> c6c37f0d
 
 
 class CodeBlock(ASTNode):
@@ -583,11 +577,7 @@
             source (str): The URL or link target.
             children (list, optional): Child nodes. Defaults to None. Represents link text.
         """
-<<<<<<< HEAD
         super().__init__("link", children=children, attributes={"source": source})
-=======
-        super().__init__("link", children, attributes={"source": source})
->>>>>>> c6c37f0d
 
     @property
     def source(self):
@@ -606,12 +596,9 @@
         """
         self.set_attribute("source", value)
 
-<<<<<<< HEAD
     def convert(self, converter: "BaseConverter") -> str:
         return converter.convert_link(self)
 
-=======
->>>>>>> c6c37f0d
 
 class HorizontalRule(ASTNode):
     """
@@ -713,7 +700,6 @@
         Args:
             value (str): The new alignment.
         """
-<<<<<<< HEAD
         self.set_attribute("alignment", value)
 
     def convert(self, converter: "BaseConverter") -> str:
@@ -755,7 +741,4 @@
         self.set_attribute("checked", value)
 
     def convert(self, converter: "BaseConverter") -> str:
-        return converter.convert_task_list_item(self)
-=======
-        self.set_attribute("alignment", value)
->>>>>>> c6c37f0d
+        return converter.convert_task_list_item(self)